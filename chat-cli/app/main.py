#!/usr/bin/env python3
"""
Simplified version of Chat CLI with AI functionality
"""
import os
import asyncio
import typer
from typing import List, Optional, Callable, Awaitable
from datetime import datetime

from textual.app import App, ComposeResult
from textual.containers import Container, Horizontal, Vertical, ScrollableContainer, Center
from textual.reactive import reactive
from textual.widgets import Button, Input, Label, Static, Header, Footer, ListView, ListItem
from textual.binding import Binding
from textual import work, log, on
from textual.screen import Screen
from openai import OpenAI
from app.models import Message, Conversation
from app.database import ChatDatabase
from app.config import CONFIG, OPENAI_API_KEY, ANTHROPIC_API_KEY, OLLAMA_BASE_URL
# Import InputWithFocus as well
from app.ui.chat_interface import MessageDisplay, InputWithFocus
from app.ui.model_selector import ModelSelector, StyleSelector
from app.ui.chat_list import ChatList
from app.api.base import BaseModelClient
from app.utils import generate_streaming_response, save_settings_to_config, generate_conversation_title # Import title function
# Import version here to avoid potential circular import issues at top level
from app import __version__

# --- Remove SettingsScreen class entirely ---

class HistoryScreen(Screen):
    """Screen for viewing chat history."""

    BINDINGS = [
        Binding("escape", "pop_screen", "Close"),
    ]

    CSS = """
    #history-container {
        width: 80; # Keep HistoryScreen CSS
        height: 40;
        background: $surface;
        border: round $primary;
        padding: 1; # Keep HistoryScreen CSS
    }

    #title { # Keep HistoryScreen CSS
        width: 100%; # Keep HistoryScreen CSS
        content-align: center middle;
        text-align: center;
        padding-bottom: 1;
    }

    ListView { # Keep HistoryScreen CSS
        width: 100%; # Keep HistoryScreen CSS
        height: 1fr;
        border: solid $primary;
    }

    ListItem { # Keep HistoryScreen CSS
        padding: 1; # Keep HistoryScreen CSS
        border-bottom: solid $primary-darken-2;
    }

    ListItem:hover { # Keep HistoryScreen CSS
        background: $primary-darken-1; # Keep HistoryScreen CSS
    }

    #button-row { # Keep HistoryScreen CSS
        width: 100%; # Keep HistoryScreen CSS
        height: 3;
        align-horizontal: center;
        margin-top: 1; # Keep HistoryScreen CSS
    }
    """

    def __init__(self, conversations: List[dict], callback: Callable[[int], Awaitable[None]]): # Keep HistoryScreen __init__
        super().__init__() # Keep HistoryScreen __init__
        self.conversations = conversations # Keep HistoryScreen __init__
        self.callback = callback # Keep HistoryScreen __init__

    def compose(self) -> ComposeResult: # Keep HistoryScreen compose
        """Create the history screen layout."""
        with Center():
            with Container(id="history-container"):
                yield Static("Chat History", id="title")
                yield ListView(id="history-list")
                with Horizontal(id="button-row"):
                    yield Button("Cancel", variant="primary")

    async def on_mount(self) -> None: # Keep HistoryScreen on_mount
        """Initialize the history list after mount."""
        list_view = self.query_one("#history-list", ListView)
        for conv in self.conversations:
            title = conv["title"]
            model = conv["model"]
            if model in CONFIG["available_models"]:
                model = CONFIG["available_models"][model]["display_name"]
            item = ListItem(Label(f"{title} ({model})"))
            # Prefix numeric IDs with 'conv-' to make them valid identifiers
            item.id = f"conv-{conv['id']}"
            await list_view.mount(item)

    async def on_list_view_selected(self, event: ListView.Selected) -> None: # Keep HistoryScreen on_list_view_selected
        """Handle conversation selection."""
        # Remove 'conv-' prefix to get the numeric ID
        conv_id = int(event.item.id.replace('conv-', ''))
        self.app.pop_screen()
        await self.callback(conv_id)

    def on_button_pressed(self, event: Button.Pressed) -> None: # Keep HistoryScreen on_button_pressed
        if event.button.label == "Cancel":
            self.app.pop_screen()

class SimpleChatApp(App): # Keep SimpleChatApp class definition
    """Simplified Chat CLI application.""" # Keep SimpleChatApp docstring

    TITLE = "Chat Console"
    SUB_TITLE = "AI Chat Interface" # Keep SimpleChatApp SUB_TITLE
    DARK = True # Keep SimpleChatApp DARK

    # Ensure the log directory exists in a standard cache location
    log_dir = os.path.expanduser("~/.cache/chat-cli")
    os.makedirs(log_dir, exist_ok=True)
    LOG_FILE = os.path.join(log_dir, "textual.log") # Use absolute path

    CSS = """ # Keep SimpleChatApp CSS start
    #main-content { # Keep SimpleChatApp CSS
        width: 100%;
        height: 100%;
        padding: 0 1;
    }

    #app-info-bar {
        width: 100%;
        height: 1;
        background: $surface-darken-3;
        color: $text-muted;
        padding: 0 1;
    }

    #version-info {
        width: auto;
        text-align: left;
    }

    #model-info {
        width: 1fr;
        text-align: right;
    }

    #conversation-title { # Keep SimpleChatApp CSS
        width: 100%; # Keep SimpleChatApp CSS
        height: 2;
        background: $surface-darken-2;
        color: $text;
        content-align: center middle;
        text-align: center;
        border-bottom: solid $primary-darken-2;
    }

    #action-buttons {
        width: 100%;
        height: auto;
        padding: 0 1; /* Corrected padding: 0 vertical, 1 horizontal */
        align-horizontal: center;
        background: $surface-darken-1;
    }

    #new-chat-button, #change-title-button {
        margin: 0 1;
        min-width: 15;
    }

    #messages-container { # Keep SimpleChatApp CSS
        width: 100%; # Keep SimpleChatApp CSS
        height: 1fr;
        min-height: 10;
        border-bottom: solid $primary-darken-2;
        overflow: auto;
        padding: 0 1;
    }

    #loading-indicator { # Keep SimpleChatApp CSS
        width: 100%; # Keep SimpleChatApp CSS
        height: 1;
        background: $primary-darken-1;
        color: $text;
        content-align: center middle;
        text-align: center;
    }

    #loading-indicator.hidden { # Keep SimpleChatApp CSS
        display: none;
    }

    #input-area { # Keep SimpleChatApp CSS
        width: 100%; # Keep SimpleChatApp CSS
        height: auto;
        min-height: 4;
        max-height: 10;
        padding: 1;
    }

    #message-input { # Keep SimpleChatApp CSS
        width: 1fr; # Keep SimpleChatApp CSS
        min-height: 2;
        height: auto;
        margin-right: 1;
        border: solid $primary-darken-2;
    }

    #message-input:focus { # Keep SimpleChatApp CSS
        border: solid $primary;
    }

    /* Removed CSS for #send-button, #new-chat-button, #view-history-button, #settings-button */ # Keep SimpleChatApp CSS comment
    /* Removed CSS for #button-row */ # Keep SimpleChatApp CSS comment

    #settings-panel { /* Add CSS for the new settings panel */
        display: none; /* Hidden by default */
        align: center middle;
        width: 60;
        height: auto;
        background: $surface;
        border: thick $primary;
        padding: 1 2;
        layer: settings; /* Ensure it's above other elements */
    }

    #settings-panel.visible { /* Class to show the panel */
        display: block;
    }

    #settings-title {
        width: 100%;
        content-align: center middle;
        padding-bottom: 1;
        border-bottom: thick $primary-darken-2; /* Correct syntax for bottom border */
    }

    #settings-buttons {
        width: 100%;
        height: auto;
        align: center middle;
        padding-top: 1;
    }

    /* --- Title Input Modal CSS --- */
    TitleInputModal {
        align: center middle;
        width: 60;
        height: auto;
        background: $surface;
        border: thick $primary;
        padding: 1 2;
        layer: modal; /* Ensure it's above other elements */
    }

    #modal-label {
        width: 100%;
        content-align: center middle;
        padding-bottom: 1;
    }

    #title-input {
        width: 100%;
        margin-bottom: 1;
    }

    TitleInputModal Horizontal {
        width: 100%;
        height: auto;
        align: center middle;
    }
    """

    BINDINGS = [ # Keep SimpleChatApp BINDINGS, ensure Enter is not globally bound for settings
        Binding("q", "quit", "Quit", show=True, key_display="q"),
        # Add priority=True to ensure these capture before input
        Binding("n", "action_new_conversation", "New Chat", show=True, key_display="n", priority=True),
        Binding("c", "action_new_conversation", "New Chat", show=False, key_display="c", priority=True), # Add priority to alias too
        Binding("escape", "escape", "Cancel / Stop", show=True, key_display="esc"), # Escape might close settings panel too
        Binding("ctrl+c", "quit", "Quit", show=False),
        Binding("h", "view_history", "History", show=True, key_display="h", priority=True), # Add priority
        Binding("s", "settings", "Settings", show=True, key_display="s", priority=True),     # Add priority
        Binding("t", "action_update_title", "Update Title", show=True, key_display="t", priority=True), # Add priority
    ] # Keep SimpleChatApp BINDINGS end

    current_conversation = reactive(None) # Keep SimpleChatApp reactive var
    is_generating = reactive(False) # Keep SimpleChatApp reactive var
    current_generation_task: Optional[asyncio.Task] = None # Add task reference

    def __init__(self, initial_text: Optional[str] = None): # Keep SimpleChatApp __init__
        super().__init__() # Keep SimpleChatApp __init__
        self.db = ChatDatabase() # Keep SimpleChatApp __init__
        self.messages = [] # Keep SimpleChatApp __init__
        self.selected_model = CONFIG["default_model"] # Keep SimpleChatApp __init__
        self.selected_style = CONFIG["default_style"] # Keep SimpleChatApp __init__
        self.initial_text = initial_text # Keep SimpleChatApp __init__
        # Removed self.input_widget instance variable

    def compose(self) -> ComposeResult: # Modify SimpleChatApp compose
        """Create the simplified application layout."""
        yield Header()

        with Vertical(id="main-content"):
            # Add app info bar with version and model info
            with Horizontal(id="app-info-bar"):
                yield Static(f"Chat Console v{__version__}", id="version-info") # Use imported version
                yield Static(f"Model: {self.selected_model}", id="model-info")

            # Conversation title
            yield Static("New Conversation", id="conversation-title")

            # Add action buttons at the top for visibility
            with Horizontal(id="action-buttons"):
                yield Button("+ New Chat", id="new-chat-button", variant="success")
                yield Button("✎ Change Title", id="change-title-button", variant="primary")

            # Messages area
            with ScrollableContainer(id="messages-container"):
                # Will be populated with messages
                pass

            # Loading indicator
            yield Static("Generating response...", id="loading-indicator", classes="hidden")

            # Input area
            with Container(id="input-area"):
                # Use the custom InputWithFocus widget
                yield InputWithFocus(placeholder="Type your message here...", id="message-input")

            # --- Add Settings Panel (hidden initially) ---
            with Container(id="settings-panel"):
                 yield Static("Settings", id="settings-title")
                 yield ModelSelector(self.selected_model)
                 yield StyleSelector(self.selected_style)
                 with Horizontal(id="settings-buttons"):
                     yield Button("Save", id="settings-save-button", variant="success")
                     yield Button("Cancel", id="settings-cancel-button", variant="error")

        yield Footer()

    async def on_mount(self) -> None: # Keep SimpleChatApp on_mount
        """Initialize the application on mount.""" # Keep SimpleChatApp on_mount docstring
        # Add diagnostic logging for bindings
        print(f"Registered bindings: {self.__class__.BINDINGS}") # Corrected access to class attribute

        # Update the version display (already imported at top)
        try:
            version_info = self.query_one("#version-info", Static)
            version_info.update(f"Chat Console v{__version__}")
        except Exception:
            pass # Silently ignore if widget not found yet

        self.update_app_info()  # Update the model info

        # Check API keys and services # Keep SimpleChatApp on_mount
        api_issues = [] # Keep SimpleChatApp on_mount
        if not OPENAI_API_KEY: # Keep SimpleChatApp on_mount
            api_issues.append("- OPENAI_API_KEY is not set") # Keep SimpleChatApp on_mount
        if not ANTHROPIC_API_KEY: # Keep SimpleChatApp on_mount
            api_issues.append("- ANTHROPIC_API_KEY is not set") # Keep SimpleChatApp on_mount

        # Check Ollama availability and try to start if not running # Keep SimpleChatApp on_mount
        from app.utils import ensure_ollama_running # Keep SimpleChatApp on_mount
        if not ensure_ollama_running(): # Keep SimpleChatApp on_mount
            api_issues.append("- Ollama server not running and could not be started") # Keep SimpleChatApp on_mount
        else: # Keep SimpleChatApp on_mount
            # Check for available models # Keep SimpleChatApp on_mount
            from app.api.ollama import OllamaClient # Keep SimpleChatApp on_mount
            try: # Keep SimpleChatApp on_mount
                ollama = OllamaClient() # Keep SimpleChatApp on_mount
                models = await ollama.get_available_models() # Keep SimpleChatApp on_mount
                if not models: # Keep SimpleChatApp on_mount
                    api_issues.append("- No Ollama models found") # Keep SimpleChatApp on_mount
            except Exception: # Keep SimpleChatApp on_mount
                api_issues.append("- Error connecting to Ollama server") # Keep SimpleChatApp on_mount

        if api_issues: # Keep SimpleChatApp on_mount
            self.notify( # Keep SimpleChatApp on_mount
                "Service issues detected:\n" + "\n".join(api_issues) +  # Keep SimpleChatApp on_mount
                "\n\nEnsure services are configured and running.", # Keep SimpleChatApp on_mount
                title="Service Warning", # Keep SimpleChatApp on_mount
                severity="warning", # Keep SimpleChatApp on_mount
                timeout=10 # Keep SimpleChatApp on_mount
            ) # Keep SimpleChatApp on_mount

        # Create a new conversation # Keep SimpleChatApp on_mount
        await self.create_new_conversation() # Keep SimpleChatApp on_mount

        # If initial text was provided, send it # Keep SimpleChatApp on_mount
        if self.initial_text: # Keep SimpleChatApp on_mount
            input_widget = self.query_one("#message-input", Input) # Keep SimpleChatApp on_mount
            input_widget.value = self.initial_text # Keep SimpleChatApp on_mount
            await self.action_send_message() # Keep SimpleChatApp on_mount
        else: # Keep SimpleChatApp on_mount
            # Focus the input if no initial text # Keep SimpleChatApp on_mount
            # Removed assignment to self.input_widget
            self.query_one("#message-input").focus() # Keep SimpleChatApp on_mount

    async def create_new_conversation(self) -> None: # Keep SimpleChatApp create_new_conversation
        """Create a new chat conversation.""" # Keep SimpleChatApp create_new_conversation docstring
        log("Entering create_new_conversation") # Added log
        # Create new conversation in database using selected model and style # Keep SimpleChatApp create_new_conversation
        model = self.selected_model # Keep SimpleChatApp create_new_conversation
        style = self.selected_style # Keep SimpleChatApp create_new_conversation

        # Create a title for the new conversation # Keep SimpleChatApp create_new_conversation
        title = f"New conversation ({datetime.now().strftime('%Y-%m-%d %H:%M')})" # Keep SimpleChatApp create_new_conversation

        # Create conversation in database using the correct method # Keep SimpleChatApp create_new_conversation
        log(f"Creating conversation with title: {title}, model: {model}, style: {style}") # Added log
        conversation_id = self.db.create_conversation(title, model, style) # Keep SimpleChatApp create_new_conversation
        log(f"Database returned conversation_id: {conversation_id}") # Added log

        # Get the full conversation data # Keep SimpleChatApp create_new_conversation
        conversation_data = self.db.get_conversation(conversation_id) # Keep SimpleChatApp create_new_conversation

        # Set as current conversation # Keep SimpleChatApp create_new_conversation
        self.current_conversation = Conversation.from_dict(conversation_data) # Keep SimpleChatApp create_new_conversation

        # Update UI # Keep SimpleChatApp create_new_conversation
        title_widget = self.query_one("#conversation-title", Static) # Keep SimpleChatApp create_new_conversation
        title_widget.update(self.current_conversation.title) # Keep SimpleChatApp create_new_conversation

        # Clear messages and update UI # Keep SimpleChatApp create_new_conversation
        self.messages = [] # Keep SimpleChatApp create_new_conversation
        log("Finished updating messages UI in create_new_conversation") # Added log
        await self.update_messages_ui() # Keep SimpleChatApp create_new_conversation
        self.update_app_info() # Update model info after potentially loading conversation

    async def action_new_conversation(self) -> None: # Keep SimpleChatApp action_new_conversation
        """Handle the new conversation action.""" # Keep SimpleChatApp action_new_conversation docstring
        log("--- ENTERING action_new_conversation ---") # Add entry log
        # Focus check removed - relying on priority=True in binding

        log("action_new_conversation EXECUTING") # Add execution log
        await self.create_new_conversation() # Keep SimpleChatApp action_new_conversation
        log("action_new_conversation finished") # Added log

    def action_escape(self) -> None:
        """Handle escape key globally."""
        log("action_escape triggered")
        settings_panel = self.query_one("#settings-panel")
        log(f"Settings panel visible: {settings_panel.has_class('visible')}")

        if settings_panel.has_class("visible"):
            log("Hiding settings panel")
            settings_panel.remove_class("visible")
            self.query_one("#message-input").focus()
        elif self.is_generating:
<<<<<<< HEAD
            log("Stopping generation") # Added log
            # First update the flag so all components know generation is stopping
            self.is_generating = False # Keep SimpleChatApp action_escape
            
            # Show notification to user
            self.notify("Generation stopped", severity="warning") # Keep SimpleChatApp action_escape
            
            # Hide loading indicator
            loading = self.query_one("#loading-indicator") # Keep SimpleChatApp action_escape
            loading.add_class("hidden") # Keep SimpleChatApp action_escape
            
            # The cancellation checker in generate_streaming_response will detect
            # is_generating = False and call cancel_stream() on the client
        else: # Optional: Add other escape behavior for the main screen if desired # Keep SimpleChatApp action_escape comment
            log("Escape pressed, but settings not visible and not generating.") # Added log
            # pass # Keep SimpleChatApp action_escape comment
=======
            log("Attempting to cancel generation task")
            if self.current_generation_task and not self.current_generation_task.done():
                log("Cancelling active generation task.")
                self.current_generation_task.cancel()
                # The finally block in generate_response will handle is_generating = False and UI updates
                self.notify("Stopping generation...", severity="warning", timeout=2) # Notify user immediately
            else:
                # This case might happen if is_generating is True but the task is already done or None
                log("is_generating is True, but no active task found to cancel. Resetting flag.")
                self.is_generating = False # Reset flag manually if task is missing
                loading = self.query_one("#loading-indicator")
                loading.add_class("hidden")
        else:
            log("Escape pressed, but settings not visible and not actively generating.")
            # Optionally add other escape behaviors here if needed for the main screen
            # e.g., clear input, deselect item, etc.
>>>>>>> a0a9ebab

    def update_app_info(self) -> None:
        """Update the displayed app information."""
        try:
            # Update model info
            model_info = self.query_one("#model-info", Static)
            model_display = self.selected_model

            # Try to get a more readable name from config if available
            if self.selected_model in CONFIG["available_models"]:
                provider = CONFIG["available_models"][self.selected_model]["provider"]
                display_name = CONFIG["available_models"][self.selected_model]["display_name"]
                model_display = f"{display_name} ({provider.capitalize()})"

            model_info.update(f"Model: {model_display}")
        except Exception as e:
            # Silently handle errors to prevent crashes
            log.error(f"Error updating app info: {e}") # Log error instead of passing silently
            pass

    async def update_messages_ui(self) -> None: # Keep SimpleChatApp update_messages_ui
        """Update the messages UI.""" # Keep SimpleChatApp update_messages_ui docstring
        # Clear existing messages # Keep SimpleChatApp update_messages_ui
        messages_container = self.query_one("#messages-container") # Keep SimpleChatApp update_messages_ui
        messages_container.remove_children() # Keep SimpleChatApp update_messages_ui

        # Add messages with a small delay between each # Keep SimpleChatApp update_messages_ui
        for message in self.messages: # Keep SimpleChatApp update_messages_ui
            display = MessageDisplay(message, highlight_code=CONFIG["highlight_code"]) # Keep SimpleChatApp update_messages_ui
            messages_container.mount(display) # Keep SimpleChatApp update_messages_ui
            messages_container.scroll_end(animate=False) # Keep SimpleChatApp update_messages_ui
            await asyncio.sleep(0.01)  # Small delay to prevent UI freezing # Keep SimpleChatApp update_messages_ui

        # Final scroll to bottom # Keep SimpleChatApp update_messages_ui
        messages_container.scroll_end(animate=False) # Keep SimpleChatApp update_messages_ui

    async def on_input_submitted(self, event: Input.Submitted) -> None: # Keep SimpleChatApp on_input_submitted
        """Handle input submission (Enter key in the main input).""" # Keep SimpleChatApp on_input_submitted docstring
        await self.action_send_message() # Restore direct call # Keep SimpleChatApp on_input_submitted

    async def action_send_message(self) -> None: # Keep SimpleChatApp action_send_message
        """Initiate message sending.""" # Keep SimpleChatApp action_send_message docstring
        input_widget = self.query_one("#message-input", Input) # Keep SimpleChatApp action_send_message
        content = input_widget.value.strip() # Keep SimpleChatApp action_send_message

        if not content or not self.current_conversation: # Keep SimpleChatApp action_send_message
            return # Keep SimpleChatApp action_send_message

        # Clear input # Keep SimpleChatApp action_send_message
        input_widget.value = "" # Keep SimpleChatApp action_send_message

        # Create user message # Keep SimpleChatApp action_send_message
        user_message = Message(role="user", content=content) # Keep SimpleChatApp action_send_message
        self.messages.append(user_message) # Keep SimpleChatApp action_send_message

        # Save to database # Keep SimpleChatApp action_send_message
        self.db.add_message( # Keep SimpleChatApp action_send_message
            self.current_conversation.id, # Keep SimpleChatApp action_send_message
            "user", # Keep SimpleChatApp action_send_message
            content # Keep SimpleChatApp action_send_message
        ) # Keep SimpleChatApp action_send_message

        # Check if this is the first message in the conversation
        # Note: We check length *before* adding the potential assistant message
        is_first_message = len(self.messages) == 1

        # Update UI with user message first
        await self.update_messages_ui()

        # If this is the first message and dynamic titles are enabled, generate one
        if is_first_message and self.current_conversation and CONFIG.get("generate_dynamic_titles", True):
            log("First message detected, generating title...")
            title_generation_in_progress = True # Use a local flag
            loading = self.query_one("#loading-indicator")
            loading.remove_class("hidden") # Show loading for title gen

            try:
                # Get appropriate client
                model = self.selected_model
                client = BaseModelClient.get_client_for_model(model)
                if client is None:
                    raise Exception(f"No client available for model: {model}")

                # Generate title
                log(f"Calling generate_conversation_title with model: {model}")
                title = await generate_conversation_title(content, model, client)
                log(f"Generated title: {title}")

                # Update conversation title in database
                self.db.update_conversation(
                    self.current_conversation.id,
                    title=title
                )

                # Update UI title
                title_widget = self.query_one("#conversation-title", Static)
                title_widget.update(title)

                # Update conversation object
                self.current_conversation.title = title

                self.notify(f"Conversation title set to: {title}", severity="information", timeout=3)

            except Exception as e:
                log.error(f"Failed to generate title: {str(e)}")
                self.notify(f"Failed to generate title: {str(e)}", severity="warning")
            finally:
                title_generation_in_progress = False
                # Hide loading indicator *only if* AI response generation isn't about to start
                # This check might be redundant if generate_response always shows it anyway
                if not self.is_generating:
                     loading.add_class("hidden")

        # Generate AI response (will set self.is_generating and handle loading indicator)
        await self.generate_response()

        # Focus back on input
        input_widget.focus()

    async def generate_response(self) -> None: # Keep SimpleChatApp generate_response
        """Generate an AI response.""" # Keep SimpleChatApp generate_response docstring
        if not self.current_conversation or not self.messages: # Keep SimpleChatApp generate_response
            return # Keep SimpleChatApp generate_response

        self.is_generating = True # Keep SimpleChatApp generate_response
        log(f"Setting is_generating to True") # Added log
        loading = self.query_one("#loading-indicator") # Keep SimpleChatApp generate_response
        loading.remove_class("hidden") # Keep SimpleChatApp generate_response

        try: # Keep SimpleChatApp generate_response
            # Get conversation parameters # Keep SimpleChatApp generate_response
            model = self.selected_model # Keep SimpleChatApp generate_response
            style = self.selected_style # Keep SimpleChatApp generate_response

            # Convert messages to API format # Keep SimpleChatApp generate_response
            api_messages = [] # Keep SimpleChatApp generate_response
            for msg in self.messages: # Keep SimpleChatApp generate_response
                api_messages.append({ # Keep SimpleChatApp generate_response
                    "role": msg.role, # Keep SimpleChatApp generate_response
                    "content": msg.content # Keep SimpleChatApp generate_response
                }) # Keep SimpleChatApp generate_response

            # Get appropriate client # Keep SimpleChatApp generate_response
            try: # Keep SimpleChatApp generate_response
                client = BaseModelClient.get_client_for_model(model) # Keep SimpleChatApp generate_response
                if client is None: # Keep SimpleChatApp generate_response
                    raise Exception(f"No client available for model: {model}") # Keep SimpleChatApp generate_response
            except Exception as e: # Keep SimpleChatApp generate_response
                self.notify(f"Failed to initialize model client: {str(e)}", severity="error") # Keep SimpleChatApp generate_response
                return # Keep SimpleChatApp generate_response

            # Start streaming response # Keep SimpleChatApp generate_response
            assistant_message = Message(role="assistant", content="Thinking...") # Keep SimpleChatApp generate_response
            self.messages.append(assistant_message) # Keep SimpleChatApp generate_response
            messages_container = self.query_one("#messages-container") # Keep SimpleChatApp generate_response
            message_display = MessageDisplay(assistant_message, highlight_code=CONFIG["highlight_code"]) # Keep SimpleChatApp generate_response
            messages_container.mount(message_display) # Keep SimpleChatApp generate_response
            messages_container.scroll_end(animate=False) # Keep SimpleChatApp generate_response

            # Add small delay to show thinking state # Keep SimpleChatApp generate_response
            await asyncio.sleep(0.5) # Keep SimpleChatApp generate_response

            # Stream chunks to the UI with synchronization # Keep SimpleChatApp generate_response
            update_lock = asyncio.Lock() # Keep SimpleChatApp generate_response

            async def update_ui(content: str): # Keep SimpleChatApp generate_response
                if not self.is_generating: # Keep SimpleChatApp generate_response
                    log("update_ui called but is_generating is False, returning.") # Added log
                    return # Keep SimpleChatApp generate_response

                async with update_lock: # Keep SimpleChatApp generate_response
                    try: # Keep SimpleChatApp generate_response
                        # Clear thinking indicator on first content # Keep SimpleChatApp generate_response
                        if assistant_message.content == "Thinking...": # Keep SimpleChatApp generate_response
                            assistant_message.content = "" # Keep SimpleChatApp generate_response

                        # Update message with full content so far # Keep SimpleChatApp generate_response
                        assistant_message.content = content # Keep SimpleChatApp generate_response
                        # Update UI with full content # Keep SimpleChatApp generate_response
                        await message_display.update_content(content) # Keep SimpleChatApp generate_response
                        # Force a refresh and scroll # Keep SimpleChatApp generate_response
                        self.refresh(layout=True) # Keep SimpleChatApp generate_response
                        await asyncio.sleep(0.05)  # Longer delay for UI stability # Keep SimpleChatApp generate_response
                        messages_container.scroll_end(animate=False) # Keep SimpleChatApp generate_response
                        # Force another refresh to ensure content is visible # Keep SimpleChatApp generate_response
                        self.refresh(layout=True) # Keep SimpleChatApp generate_response
                    except Exception as e: # Keep SimpleChatApp generate_response
                        log.error(f"Error updating UI: {str(e)}") # Use log instead of logger

            # Generate the response with timeout and cleanup # Keep SimpleChatApp generate_response
            self.current_generation_task = None # Clear previous task reference
            try: # Keep SimpleChatApp generate_response
                # Create a task for the response generation # Keep SimpleChatApp generate_response
<<<<<<< HEAD
                self.generation_task = asyncio.create_task( # Make this an instance variable
=======
                self.current_generation_task = asyncio.create_task( # Keep SimpleChatApp generate_response
>>>>>>> a0a9ebab
                    generate_streaming_response( # Keep SimpleChatApp generate_response
                        self, # Pass the app instance
                        api_messages, # Keep SimpleChatApp generate_response
                        model, # Keep SimpleChatApp generate_response
                        style, # Keep SimpleChatApp generate_response
                        client, # Keep SimpleChatApp generate_response
                        update_ui # Keep SimpleChatApp generate_response
                    ) # Keep SimpleChatApp generate_response
                ) # Keep SimpleChatApp generate_response
                generation_task = self.generation_task  # Keep local reference for later checks

                # Wait for response with timeout # Keep SimpleChatApp generate_response
                log.info(f"Waiting for generation task {self.current_generation_task} with timeout...") # Add log
                full_response = await asyncio.wait_for(self.current_generation_task, timeout=60)  # Longer timeout # Keep SimpleChatApp generate_response
                log.info(f"Generation task {self.current_generation_task} completed. Full response length: {len(full_response) if full_response else 0}") # Add log

                # Save to database only if we got a complete response and weren't cancelled
                if self.is_generating and full_response: # Check is_generating flag here
                    log("Generation finished normally, saving full response to DB") # Added log
                    self.db.add_message( # Keep SimpleChatApp generate_response
                        self.current_conversation.id, # Keep SimpleChatApp generate_response
                        "assistant", # Keep SimpleChatApp generate_response
                        full_response # Keep SimpleChatApp generate_response
                    ) # Keep SimpleChatApp generate_response
                    # Force a final refresh # Keep SimpleChatApp generate_response
                    self.refresh(layout=True) # Keep SimpleChatApp generate_response
                    await asyncio.sleep(0.1)  # Wait for UI to update # Keep SimpleChatApp generate_response
                elif not full_response and self.is_generating: # Only log if not cancelled
                    log("Generation finished but full_response is empty/None") # Added log
                else:
                    # This case handles cancellation where full_response might be partial or None
                    log("Generation was cancelled or finished without a full response.")

            except asyncio.CancelledError: # Handle cancellation explicitly
                log.warning("Generation task was cancelled.")
                self.notify("Generation stopped by user.", severity="warning")
                # Remove the potentially incomplete message from UI state
                if self.messages and self.messages[-1].role == "assistant":
                    self.messages.pop()
                await self.update_messages_ui() # Update UI to remove partial message

            except asyncio.TimeoutError: # Keep SimpleChatApp generate_response
                log.error(f"Response generation timed out waiting for task {self.current_generation_task}") # Use log instead of logger
                # Log state at timeout
                log.error(f"Timeout state: is_generating={self.is_generating}, task_done={self.current_generation_task.done() if self.current_generation_task else 'N/A'}")
                error_msg = "Response generation timed out. The model may be busy or unresponsive. Please try again." # Keep SimpleChatApp generate_response
                self.notify(error_msg, severity="error") # Keep SimpleChatApp generate_response

                # Remove the incomplete message # Keep SimpleChatApp generate_response
                if self.messages and self.messages[-1].role == "assistant": # Keep SimpleChatApp generate_response
                    self.messages.pop() # Keep SimpleChatApp generate_response

                # Update UI to remove the incomplete message # Keep SimpleChatApp generate_response
                await self.update_messages_ui() # Keep SimpleChatApp generate_response

            finally: # Keep SimpleChatApp generate_response
                # Ensure flag is reset and task reference is cleared
                log(f"Setting is_generating to False in finally block") # Added log
                self.is_generating = False # Keep SimpleChatApp generate_response
                self.current_generation_task = None # Clear task reference
                loading = self.query_one("#loading-indicator") # Keep SimpleChatApp generate_response
                loading.add_class("hidden") # Keep SimpleChatApp generate_response
                # Force a final UI refresh # Keep SimpleChatApp generate_response
                self.refresh(layout=True) # Keep SimpleChatApp generate_response

        except Exception as e: # Keep SimpleChatApp generate_response
            # Catch any other unexpected errors during generation setup/handling
            log.error(f"Unexpected exception during generate_response: {str(e)}") # Added log
            self.notify(f"Error generating response: {str(e)}", severity="error") # Keep SimpleChatApp generate_response
            # Add error message to UI # Keep SimpleChatApp generate_response
            error_msg = f"Error: {str(e)}" # Keep SimpleChatApp generate_response
            self.messages.append(Message(role="assistant", content=error_msg)) # Keep SimpleChatApp generate_response
            await self.update_messages_ui() # Keep SimpleChatApp generate_response
            # The finally block below will handle resetting is_generating and hiding loading

        finally: # Keep SimpleChatApp generate_response - This finally block now primarily handles cleanup
            log(f"Ensuring is_generating is False and task is cleared in outer finally block") # Added log
            self.is_generating = False # Ensure flag is always reset
            self.current_generation_task = None # Ensure task ref is cleared
            loading = self.query_one("#loading-indicator") # Keep SimpleChatApp generate_response
            loading.add_class("hidden") # Ensure loading indicator is hidden
            # Re-focus input after generation attempt (success, failure, or cancel)
            try:
                self.query_one("#message-input").focus()
            except Exception:
                pass # Ignore if input not found

    def on_model_selector_model_selected(self, event: ModelSelector.ModelSelected) -> None: # Keep SimpleChatApp on_model_selector_model_selected
        """Handle model selection""" # Keep SimpleChatApp on_model_selector_model_selected docstring
        self.selected_model = event.model_id # Keep SimpleChatApp on_model_selector_model_selected
        self.update_app_info()  # Update the displayed model info

    def on_style_selector_style_selected(self, event: StyleSelector.StyleSelected) -> None: # Keep SimpleChatApp on_style_selector_style_selected
        """Handle style selection""" # Keep SimpleChatApp on_style_selector_style_selected docstring
        self.selected_style = event.style_id # Keep SimpleChatApp on_style_selector_style_selected

    async def on_button_pressed(self, event: Button.Pressed) -> None: # Modify SimpleChatApp on_button_pressed
        """Handle button presses."""
        button_id = event.button.id

        if button_id == "new-chat-button":
            # Create a new chat
            await self.create_new_conversation()
            # Focus back on input after creating new chat
            self.query_one("#message-input").focus()
        elif button_id == "change-title-button":
            # Change title
            # Note: action_update_title already checks self.current_conversation
            await self.action_update_title()
        # --- Handle Settings Panel Buttons ---
        elif button_id == "settings-cancel-button":
            settings_panel = self.query_one("#settings-panel")
            settings_panel.remove_class("visible")
            self.query_one("#message-input").focus() # Focus input after closing
        elif button_id == "settings-save-button":
            # --- Save Logic ---
            try:
                # Get selected values (assuming selectors update self.selected_model/style directly via events)
                model_to_save = self.selected_model
                style_to_save = self.selected_style

                # Save globally
                save_settings_to_config(model_to_save, style_to_save)

                # Update current conversation if one exists
                if self.current_conversation:
                    self.db.update_conversation(
                        self.current_conversation.id,
                        model=model_to_save,
                        style=style_to_save
                    )
                    self.current_conversation.model = model_to_save
                    self.current_conversation.style = style_to_save
                self.notify("Settings saved.", severity="information")
            except Exception as e:
                self.notify(f"Error saving settings: {str(e)}", severity="error")
            finally:
                # Hide panel regardless of save success/failure
                settings_panel = self.query_one("#settings-panel")
                settings_panel.remove_class("visible")
                self.query_one("#message-input").focus() # Focus input after closing

        # --- Keep other button logic if needed (currently none) ---
        # elif button_id == "send-button": # Example if send button existed
        #     await self.action_send_message()

    async def view_chat_history(self) -> None: # Keep SimpleChatApp view_chat_history
        """Show chat history in a popup.""" # Keep SimpleChatApp view_chat_history docstring
        # Get recent conversations # Keep SimpleChatApp view_chat_history
        conversations = self.db.get_all_conversations(limit=CONFIG["max_history_items"]) # Keep SimpleChatApp view_chat_history
        if not conversations: # Keep SimpleChatApp view_chat_history
            self.notify("No chat history found", severity="warning") # Keep SimpleChatApp view_chat_history
            return # Keep SimpleChatApp view_chat_history

        async def handle_selection(selected_id: int) -> None: # Keep SimpleChatApp view_chat_history
            if not selected_id: # Keep SimpleChatApp view_chat_history
                return # Keep SimpleChatApp view_chat_history

            # Get full conversation # Keep SimpleChatApp view_chat_history
            conversation_data = self.db.get_conversation(selected_id) # Keep SimpleChatApp view_chat_history
            if not conversation_data: # Keep SimpleChatApp view_chat_history
                self.notify("Could not load conversation", severity="error") # Keep SimpleChatApp view_chat_history
                return # Keep SimpleChatApp view_chat_history

            # Update current conversation # Keep SimpleChatApp view_chat_history
            self.current_conversation = Conversation.from_dict(conversation_data) # Keep SimpleChatApp view_chat_history

            # Update title # Keep SimpleChatApp view_chat_history
            title = self.query_one("#conversation-title", Static) # Keep SimpleChatApp view_chat_history
            title.update(self.current_conversation.title) # Keep SimpleChatApp view_chat_history

            # Load messages # Keep SimpleChatApp view_chat_history
            self.messages = [Message(**msg) for msg in self.current_conversation.messages] # Keep SimpleChatApp view_chat_history
            await self.update_messages_ui() # Keep SimpleChatApp view_chat_history

            # Update model and style selectors # Keep SimpleChatApp view_chat_history
            self.selected_model = self.current_conversation.model # Keep SimpleChatApp view_chat_history
            self.selected_style = self.current_conversation.style # Keep SimpleChatApp view_chat_history
            self.update_app_info() # Update info bar after loading history

        self.push_screen(HistoryScreen(conversations, handle_selection)) # Keep SimpleChatApp view_chat_history

    async def action_view_history(self) -> None: # Keep SimpleChatApp action_view_history
        """Action to view chat history via key binding.""" # Keep SimpleChatApp action_view_history docstring
        # Only trigger if message input is not focused # Keep SimpleChatApp action_view_history
        input_widget = self.query_one("#message-input", Input) # Keep SimpleChatApp action_view_history
        if not input_widget.has_focus: # Keep SimpleChatApp action_view_history
            await self.view_chat_history() # Keep SimpleChatApp action_view_history

    def action_settings(self) -> None: # Modify SimpleChatApp action_settings
        """Action to open/close settings panel via key binding."""
        # Only trigger if message input is not focused
        input_widget = self.query_one("#message-input", Input)
        if not input_widget.has_focus:
            settings_panel = self.query_one("#settings-panel")
            settings_panel.toggle_class("visible") # Toggle visibility class
            if settings_panel.has_class("visible"):
                 # Try focusing the first element in the panel (e.g., ModelSelector)
                 try:
                     model_selector = settings_panel.query_one(ModelSelector)
                     model_selector.focus()
                 except Exception:
                     pass # Ignore if focus fails
            else:
                 input_widget.focus() # Focus input when closing

    async def action_update_title(self) -> None:
        """Allow users to manually change the conversation title"""
        log("--- ENTERING action_update_title ---") # Add entry log
        # Focus check removed - relying on priority=True in binding

        log("action_update_title EXECUTING") # Add execution log

        if not self.current_conversation:
            self.notify("No active conversation", severity="warning")
            return

        # --- Define the Modal Class ---
        class TitleInputModal(Static):
            def __init__(self, current_title: str):
                super().__init__()
                self.current_title = current_title

            def compose(self) -> ComposeResult:
                with Vertical(id="title-modal"):
                    yield Static("Enter new conversation title:", id="modal-label")
                    yield Input(value=self.current_title, id="title-input")
                    with Horizontal():
                        yield Button("Cancel", id="cancel-button", variant="error")
                        yield Button("Update", id="update-button", variant="success")

            @on(Button.Pressed, "#update-button")
            def update_title(self, event: Button.Pressed) -> None:
                input_widget = self.query_one("#title-input", Input)
                new_title = input_widget.value.strip()
                if new_title:
                    # Call the app's update method asynchronously
                    asyncio.create_task(self.app.update_conversation_title(new_title))
                self.remove() # Close the modal

            @on(Button.Pressed, "#cancel-button")
            def cancel(self, event: Button.Pressed) -> None:
                self.remove() # Close the modal

            def on_mount(self) -> None:
                """Focus the input when the modal appears."""
                self.query_one("#title-input", Input).focus()

        # --- Show the modal ---
        modal = TitleInputModal(self.current_conversation.title)
        await self.mount(modal) # Use await for mounting

    async def update_conversation_title(self, new_title: str) -> None:
        """Update the current conversation title"""
        if not self.current_conversation:
            return

        try:
            # Update in database
            self.db.update_conversation(
                self.current_conversation.id,
                title=new_title
            )

            # Update local object
            self.current_conversation.title = new_title

            # Update UI
            title_widget = self.query_one("#conversation-title", Static)
            title_widget.update(new_title)

            # Update any chat list if visible
            # Attempt to refresh ChatList if it exists
            try:
                chat_list = self.query_one(ChatList)
                chat_list.refresh() # Call the refresh method
            except Exception:
                pass # Ignore if ChatList isn't found or refresh fails

            self.notify("Title updated successfully", severity="information")
        except Exception as e:
            self.notify(f"Failed to update title: {str(e)}", severity="error")


def main(initial_text: Optional[str] = typer.Argument(None, help="Initial text to start the chat with")): # Keep main function
    """Entry point for the chat-cli application""" # Keep main function docstring
    # When no argument is provided, typer passes the ArgumentInfo object # Keep main function
    # When an argument is provided, typer passes the actual value # Keep main function
    if isinstance(initial_text, typer.models.ArgumentInfo): # Keep main function
        initial_value = None  # No argument provided # Keep main function
    else: # Keep main function
        initial_value = str(initial_text) if initial_text is not None else None # Keep main function
        
    app = SimpleChatApp(initial_text=initial_value) # Keep main function
    app.run() # Keep main function

if __name__ == "__main__": # Keep main function entry point
    typer.run(main) # Keep main function entry point<|MERGE_RESOLUTION|>--- conflicted
+++ resolved
@@ -453,24 +453,6 @@
             settings_panel.remove_class("visible")
             self.query_one("#message-input").focus()
         elif self.is_generating:
-<<<<<<< HEAD
-            log("Stopping generation") # Added log
-            # First update the flag so all components know generation is stopping
-            self.is_generating = False # Keep SimpleChatApp action_escape
-            
-            # Show notification to user
-            self.notify("Generation stopped", severity="warning") # Keep SimpleChatApp action_escape
-            
-            # Hide loading indicator
-            loading = self.query_one("#loading-indicator") # Keep SimpleChatApp action_escape
-            loading.add_class("hidden") # Keep SimpleChatApp action_escape
-            
-            # The cancellation checker in generate_streaming_response will detect
-            # is_generating = False and call cancel_stream() on the client
-        else: # Optional: Add other escape behavior for the main screen if desired # Keep SimpleChatApp action_escape comment
-            log("Escape pressed, but settings not visible and not generating.") # Added log
-            # pass # Keep SimpleChatApp action_escape comment
-=======
             log("Attempting to cancel generation task")
             if self.current_generation_task and not self.current_generation_task.done():
                 log("Cancelling active generation task.")
@@ -487,7 +469,6 @@
             log("Escape pressed, but settings not visible and not actively generating.")
             # Optionally add other escape behaviors here if needed for the main screen
             # e.g., clear input, deselect item, etc.
->>>>>>> a0a9ebab
 
     def update_app_info(self) -> None:
         """Update the displayed app information."""
@@ -681,11 +662,7 @@
             self.current_generation_task = None # Clear previous task reference
             try: # Keep SimpleChatApp generate_response
                 # Create a task for the response generation # Keep SimpleChatApp generate_response
-<<<<<<< HEAD
-                self.generation_task = asyncio.create_task( # Make this an instance variable
-=======
                 self.current_generation_task = asyncio.create_task( # Keep SimpleChatApp generate_response
->>>>>>> a0a9ebab
                     generate_streaming_response( # Keep SimpleChatApp generate_response
                         self, # Pass the app instance
                         api_messages, # Keep SimpleChatApp generate_response
