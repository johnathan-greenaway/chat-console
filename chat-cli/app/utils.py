import os
import json
import time
import asyncio
import subprocess
import logging
from typing import Optional, Dict, Any, List, TYPE_CHECKING
from datetime import datetime
from .config import CONFIG, save_config

# Import SimpleChatApp for type hinting only if TYPE_CHECKING is True
if TYPE_CHECKING:
    from .main import SimpleChatApp

# Set up logging
logging.basicConfig(level=logging.INFO)
logger = logging.getLogger(__name__)

async def generate_conversation_title(message: str, model: str, client: Any) -> str:
    """Generate a descriptive title for a conversation based on the first message"""
    logger.info(f"Generating title for conversation using model: {model}")
    
    # Create a special prompt for title generation
    title_prompt = [
        {
            "role": "system", 
            "content": "Generate a brief, descriptive title (maximum 40 characters) for a conversation that starts with the following message. The title should be concise and reflect the main topic or query. Return only the title text with no additional explanation or formatting."
        },
        {
            "role": "user",
            "content": message
        }
    ]
    
    tries = 2  # Number of retries
    last_error = None
    
    while tries > 0:
        try:
            # Generate a title using the same model but with a separate request
            # Assuming client has a method like generate_completion or similar
            # Adjust the method call based on the actual client implementation
            if hasattr(client, 'generate_completion'):
                title = await client.generate_completion(
                    messages=title_prompt,
                    model=model,
                    temperature=0.7,
                    max_tokens=60  # Titles should be short
                )
            elif hasattr(client, 'generate_stream'): # Fallback or alternative method?
                 # If generate_completion isn't available, maybe adapt generate_stream?
                 # This part needs clarification based on the client's capabilities.
                 # For now, let's assume a hypothetical non-streaming call or adapt stream
                 # Simplified adaptation: collect stream chunks
                 title_chunks = []
                 async for chunk in client.generate_stream(title_prompt, model, style=""): # Assuming style might not apply or needs default
                     title_chunks.append(chunk)
                 title = "".join(title_chunks)
            else:
                 raise NotImplementedError("Client does not support a suitable method for title generation.")

            # Sanitize and limit the title
            title = title.strip().strip('"\'').strip()
            if len(title) > 40:  # Set a maximum title length
                title = title[:37] + "..."
                
            logger.info(f"Generated title: {title}")
            return title # Return successful title
            
        except Exception as e:
            last_error = str(e)
            logger.error(f"Error generating title (tries left: {tries - 1}): {last_error}")
            tries -= 1
            if tries > 0: # Only sleep if there are more retries
                await asyncio.sleep(1)  # Small delay before retry
    
    # If all retries fail, log the last error and return a default title
    logger.error(f"Failed to generate title after multiple retries. Last error: {last_error}")
    return f"Conversation ({datetime.now().strftime('%Y-%m-%d %H:%M')})"

# Modified signature to accept app instance
async def generate_streaming_response(app: 'SimpleChatApp', messages: List[Dict], model: str, style: str, client: Any, callback: Any) -> str:
    """Generate a streaming response from the model"""
    logger.info(f"Starting streaming response with model: {model}")
    full_response = ""
    buffer = []
    last_update = time.time()
    update_interval = 0.1  # Update UI every 100ms
    generation_task = None
    
    try:
<<<<<<< HEAD
        # Store reference to the active stream generation task
        stream_gen = client.generate_stream(messages, model, style)
        
        # Check for cancellation
        async def check_cancellation():
            while app.is_generating:
                await asyncio.sleep(0.1)  # Check every 100ms
            # If we exit the loop, generation was cancelled
            logger.info("Cancellation check detected is_generating = False")
            
            # Cancel the actual network request in the client
            if hasattr(client, 'cancel_stream'):
                logger.info("Calling client.cancel_stream()")
                await client.cancel_stream()
            
            # Cancel our generation task if it exists
            if generation_task and not generation_task.done():
                logger.info("Cancelling generation task")
                generation_task.cancel()
        
        # Start the cancellation checker in the background
        cancellation_task = asyncio.create_task(check_cancellation())
        
        try:
            async for chunk in stream_gen:
                # Check if generation was cancelled by the app (e.g., via escape key)
                if not app.is_generating:
                    logger.info("Generation cancelled by app flag.")
                    break  # Exit the loop immediately

                if chunk:  # Only process non-empty chunks
                    buffer.append(chunk)
                    current_time = time.time()
                    
                    # Update UI if enough time has passed or buffer is large
                    if current_time - last_update >= update_interval or len(''.join(buffer)) > 100:
                        new_content = ''.join(buffer)
                        full_response += new_content
                        # Check again before calling callback, in case it was cancelled during chunk processing
                        if not app.is_generating:
                            logger.info("Generation cancelled before UI update.")
                            break
                        await callback(full_response)
                        buffer = []
                        last_update = current_time
                        
                        # Small delay to let UI catch up
                        await asyncio.sleep(0.05)
            
            # Send any remaining content if generation wasn't cancelled
            if buffer and app.is_generating:
                new_content = ''.join(buffer)
                full_response += new_content
                await callback(full_response)
            
            if app.is_generating:
                logger.info("Streaming response completed normally.")
            else:
                logger.info("Streaming response loop exited due to cancellation.")
                
            return full_response
            
        except asyncio.CancelledError:
            logger.info("Stream generation was cancelled")
            raise
        finally:
            # Clean up cancellation task
            if not cancellation_task.done():
                cancellation_task.cancel()
                try:
                    await cancellation_task
                except asyncio.CancelledError:
                    pass
                
=======
        # The cancellation is now handled by cancelling the asyncio Task in main.py
        # which will raise CancelledError here, interrupting the loop.
        async for chunk in client.generate_stream(messages, model, style):
            if chunk:  # Only process non-empty chunks
                buffer.append(chunk)
                current_time = time.time()
                
                # Update UI if enough time has passed or buffer is large
                if current_time - last_update >= update_interval or len(''.join(buffer)) > 100:
                    new_content = ''.join(buffer)
                    full_response += new_content
                    # No need to check app.is_generating here, rely on CancelledError
                    await callback(full_response)
                    buffer = []
                    last_update = current_time
                    
                    # Small delay to let UI catch up
                    await asyncio.sleep(0.05)

        # Send any remaining content if the loop finished normally
        if buffer:
            new_content = ''.join(buffer)
            full_response += new_content
            await callback(full_response)

        logger.info("Streaming response loop finished normally.") # Clarify log message
        # Add log before returning
        logger.info(f"generate_streaming_response returning normally. Full response length: {len(full_response)}")
        return full_response
    except asyncio.CancelledError:
        # This is expected when the user cancels via Escape
        logger.info("Streaming response task cancelled.") # Clarify log message
        # Add log before returning
        logger.info(f"generate_streaming_response returning after cancellation. Partial response length: {len(full_response)}")
        # Do not re-raise CancelledError, let the caller handle it
        return full_response # Return whatever was collected so far (might be partial)
>>>>>>> a0a9ebab
    except Exception as e:
        logger.error(f"Error during streaming response: {str(e)}") # Clarify log message
        # Ensure the app knows generation stopped on error ONLY if it wasn't cancelled
        if not isinstance(e, asyncio.CancelledError):
             app.is_generating = False # Reset flag on other errors
        raise # Re-raise other exceptions

def ensure_ollama_running() -> bool:
    """
    Check if Ollama is running and try to start it if not.
    Returns True if Ollama is running after check/start attempt.
    """
    import requests
    try:
        logger.info("Checking if Ollama is running...")
        response = requests.get("http://localhost:11434/api/tags", timeout=2)
        if response.status_code == 200:
            logger.info("Ollama is running")
            return True
        else:
            logger.warning(f"Ollama returned status code: {response.status_code}")
            return False
    except requests.exceptions.ConnectionError:
        logger.info("Ollama not running, attempting to start...")
        try:
            # Try to start Ollama
            process = subprocess.Popen(
                ["ollama", "serve"], 
                stdout=subprocess.PIPE,
                stderr=subprocess.PIPE,
                text=True
            )
            
            # Wait a moment for it to start
            import time
            time.sleep(2)
            
            # Check if process is still running
            if process.poll() is None:
                logger.info("Ollama server started successfully")
                # Check if we can connect
                try:
                    response = requests.get("http://localhost:11434/api/tags", timeout=2)
                    if response.status_code == 200:
                        logger.info("Successfully connected to Ollama")
                        return True
                    else:
                        logger.error(f"Ollama returned status code: {response.status_code}")
                except Exception as e:
                    logger.error(f"Failed to connect to Ollama after starting: {str(e)}")
            else:
                stdout, stderr = process.communicate()
                logger.error(f"Ollama failed to start. stdout: {stdout}, stderr: {stderr}")
        except FileNotFoundError:
            logger.error("Ollama command not found. Please ensure Ollama is installed.")
        except Exception as e:
            logger.error(f"Error starting Ollama: {str(e)}")
    except Exception as e:
        logger.error(f"Error checking Ollama status: {str(e)}")
    
    return False

def save_settings_to_config(model: str, style: str) -> None:
    """Save settings to global config file"""
    logger.info(f"Saving settings to config - model: {model}, style: {style}")
    CONFIG["default_model"] = model
    CONFIG["default_style"] = style
    save_config(CONFIG)<|MERGE_RESOLUTION|>--- conflicted
+++ resolved
@@ -89,82 +89,6 @@
     generation_task = None
     
     try:
-<<<<<<< HEAD
-        # Store reference to the active stream generation task
-        stream_gen = client.generate_stream(messages, model, style)
-        
-        # Check for cancellation
-        async def check_cancellation():
-            while app.is_generating:
-                await asyncio.sleep(0.1)  # Check every 100ms
-            # If we exit the loop, generation was cancelled
-            logger.info("Cancellation check detected is_generating = False")
-            
-            # Cancel the actual network request in the client
-            if hasattr(client, 'cancel_stream'):
-                logger.info("Calling client.cancel_stream()")
-                await client.cancel_stream()
-            
-            # Cancel our generation task if it exists
-            if generation_task and not generation_task.done():
-                logger.info("Cancelling generation task")
-                generation_task.cancel()
-        
-        # Start the cancellation checker in the background
-        cancellation_task = asyncio.create_task(check_cancellation())
-        
-        try:
-            async for chunk in stream_gen:
-                # Check if generation was cancelled by the app (e.g., via escape key)
-                if not app.is_generating:
-                    logger.info("Generation cancelled by app flag.")
-                    break  # Exit the loop immediately
-
-                if chunk:  # Only process non-empty chunks
-                    buffer.append(chunk)
-                    current_time = time.time()
-                    
-                    # Update UI if enough time has passed or buffer is large
-                    if current_time - last_update >= update_interval or len(''.join(buffer)) > 100:
-                        new_content = ''.join(buffer)
-                        full_response += new_content
-                        # Check again before calling callback, in case it was cancelled during chunk processing
-                        if not app.is_generating:
-                            logger.info("Generation cancelled before UI update.")
-                            break
-                        await callback(full_response)
-                        buffer = []
-                        last_update = current_time
-                        
-                        # Small delay to let UI catch up
-                        await asyncio.sleep(0.05)
-            
-            # Send any remaining content if generation wasn't cancelled
-            if buffer and app.is_generating:
-                new_content = ''.join(buffer)
-                full_response += new_content
-                await callback(full_response)
-            
-            if app.is_generating:
-                logger.info("Streaming response completed normally.")
-            else:
-                logger.info("Streaming response loop exited due to cancellation.")
-                
-            return full_response
-            
-        except asyncio.CancelledError:
-            logger.info("Stream generation was cancelled")
-            raise
-        finally:
-            # Clean up cancellation task
-            if not cancellation_task.done():
-                cancellation_task.cancel()
-                try:
-                    await cancellation_task
-                except asyncio.CancelledError:
-                    pass
-                
-=======
         # The cancellation is now handled by cancelling the asyncio Task in main.py
         # which will raise CancelledError here, interrupting the loop.
         async for chunk in client.generate_stream(messages, model, style):
@@ -201,7 +125,6 @@
         logger.info(f"generate_streaming_response returning after cancellation. Partial response length: {len(full_response)}")
         # Do not re-raise CancelledError, let the caller handle it
         return full_response # Return whatever was collected so far (might be partial)
->>>>>>> a0a9ebab
     except Exception as e:
         logger.error(f"Error during streaming response: {str(e)}") # Clarify log message
         # Ensure the app knows generation stopped on error ONLY if it wasn't cancelled
